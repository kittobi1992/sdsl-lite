--- conflicted
+++ resolved
@@ -644,30 +644,17 @@
     size_type intervals = 0;                      // number of intervals which are currently stored
     size_type intervals_new = 0;                  // number of new intervals
 
-<<<<<<< HEAD
     std::queue<size_type> q;                      // Queue for storing the intervals
-    vector<bit_vector> dict(2);                   // bit_vector for storing the intervals
+    std::vector<bit_vector> dict(2);              // bit_vector for storing the intervals
     size_type source = 0, target = 1;             // Defines which bit_vector is source and which is target
-=======
-    std::queue<size_type> q;							// Queue for storing the intervals
-    std::vector<bit_vector> dict(2);							// bit_vector for storing the intervals
-    size_type source = 0, target = 1;					// Defines which bit_vector is source and which is target
->>>>>>> ed185bf5
     bool queue_used = true;
     size_type use_queue_and_wt = n/2048;          // if intervals < use_queue_and_wt, then use queue and wavelet tree
     // else use dictionary and wavelet tree
 
-<<<<<<< HEAD
     size_type quantity;                           // quantity of characters in interval
-    vector<unsigned char> cs(wt_bwt.sigma);       // list of characters in the interval
-    vector<size_type> rank_c_i(wt_bwt.sigma);     // number of occurrence of character in [0 .. i-1]
-    vector<size_type> rank_c_j(wt_bwt.sigma);     // number of occurrence of character in [0 .. j-1]
-=======
-    size_type quantity;									// quantity of characters in interval
-    std::vector<unsigned char> cs(wt_bwt.sigma);				// list of characters in the interval
-    std::vector<size_type> rank_c_i(wt_bwt.sigma);			// number of occurrence of character in [0 .. i-1]
-    std::vector<size_type> rank_c_j(wt_bwt.sigma);			// number of occurrence of character in [0 .. j-1]
->>>>>>> ed185bf5
+    std::vector<unsigned char> cs(wt_bwt.sigma);  // list of characters in the interval
+    std::vector<size_type> rank_c_i(wt_bwt.sigma);// number of occurrence of character in [0 .. i-1]
+    std::vector<size_type> rank_c_j(wt_bwt.sigma);// number of occurrence of character in [0 .. j-1]
 
     // Calculate how many bit are for each lcp value available, to limit the memory usage to 20n bit = 2,5n byte, use at moste 8 bit
     size_type bb = (n*20-size_in_bytes(wt_bwt)*8*1.25-5*n)/n; 	// 20n - size of wavelet tree * 1.25 for rank support - 5n for bit arrays - n for index_done array
@@ -691,11 +678,7 @@
     rank_support_v<> ds_rank_support;     // Rank support for bit_vector index_done
 
     // create C-array
-<<<<<<< HEAD
-    vector<size_type> C;                  // C-Array: C[i] = number of occurrences of characters < i in the input
-=======
-    std::vector<size_type> C;				// C-Array: C[i] = number of occurrences of characters < i in the input
->>>>>>> ed185bf5
+    std::vector<size_type> C;             // C-Array: C[i] = number of occurrences of characters < i in the input
     create_C_array(C, wt_bwt);
     mm::log("lcp-bwt-init-begin-end");
     // calculate lcp
@@ -888,51 +871,30 @@
 
         // Declare needed variables
         mm::log("lcp-bwt2-init-begin");
-<<<<<<< HEAD
-        size_type intervals = 0;                    // Number of intervals which are currently stored
-        size_type intervals_new = 0;                // Number of new intervals
-
-        std::queue<size_type> q;                    // Queue for storing the intervals
-        vector<bit_vector> dict(2);                 // bit_vector for storing the intervals
-        size_type source = 0, target = 1;           // Defines which bit_vector is source and which is target
-        bool queue_used = true;                     // Defines whether a queue (true) or the bit_vectors (false) was used to store intervals
-        size_type use_queue_and_wt = n/2048;        // if intervals < use_queue_and_wt, then use queue and wavelet tree
+        size_type intervals = 0;                       // Number of intervals which are currently stored
+        size_type intervals_new = 0;                   // Number of new intervals
+
+        std::queue<size_type> q;                       // Queue for storing the intervals
+        std::vector<bit_vector> dict(2);               // bit_vector for storing the intervals
+        size_type source = 0, target = 1;              // Defines which bit_vector is source and which is target
+        bool queue_used = true;                        // Defines whether a queue (true) or the bit_vectors (false) was used to store intervals
+        size_type use_queue_and_wt = n/2048;           // if intervals < use_queue_and_wt, then use queue and wavelet tree
         // else use dictionary and wavelet tree
 
-        size_type quantity;                         // quantity of characters in interval
-        vector<unsigned char> cs(wt_bwt.sigma);     // list of characters in the interval
-        vector<size_type> rank_c_i(wt_bwt.sigma);   // number of occurrence of character in [0 .. i-1]
-        vector<size_type> rank_c_j(wt_bwt.sigma);   // number of occurrence of character in [0 .. j-1]
-=======
-        size_type intervals = 0;                                        // Number of intervals which are currently stored
-        size_type intervals_new = 0;                                    // Number of new intervals
-
-        std::queue<size_type> q;                                        // Queue for storing the intervals
-        std::vector<bit_vector> dict(2);                                     // bit_vector for storing the intervals
-        size_type source = 0, target = 1;                               // Defines which bit_vector is source and which is target
-        bool queue_used = true;                                         // Defines whether a queue (true) or the bit_vectors (false) was used to store intervals
-        size_type use_queue_and_wt = n/2048;                            // if intervals < use_queue_and_wt, then use queue and wavelet tree
-        // else use dictionary and wavelet tree
-
-        size_type quantity;                                             // quantity of characters in interval
-        std::vector<unsigned char> cs(wt_bwt.sigma);                         // list of characters in the interval
-        std::vector<size_type> rank_c_i(wt_bwt.sigma);                       // number of occurrence of character in [0 .. i-1]
-        std::vector<size_type> rank_c_j(wt_bwt.sigma);                       // number of occurrence of character in [0 .. j-1]
->>>>>>> ed185bf5
+        size_type quantity;                            // quantity of characters in interval
+        std::vector<unsigned char> cs(wt_bwt.sigma);   // list of characters in the interval
+        std::vector<size_type> rank_c_i(wt_bwt.sigma); // number of occurrence of character in [0 .. i-1]
+        std::vector<size_type> rank_c_j(wt_bwt.sigma); // number of occurrence of character in [0 .. j-1]
 
         // External storage of LCP-Positions-Array
         bool new_lcp_value = false;
         uint8_t int_width = bits::hi(n)+2;
         int_vector_buffer<> lcp_positions_buf(tmp_lcp_file, false, buffer_size, int_width); // Create buffer for positions of LCP entries
         size_type idx_out_buf = 0;
-        bit_vector index_done(n+1, 0);              // Bitvector which is true, if corresponding LCP value was already calculated
+        bit_vector index_done(n+1, 0);                 // Bitvector which is true, if corresponding LCP value was already calculated
 
         // Create C-array
-<<<<<<< HEAD
-        vector<size_type> C;                        // C-Array: C[i] = number of occurrences of characters < i in the input
-=======
-        std::vector<size_type> C;          // C-Array: C[i] = number of occurrences of characters < i in the input
->>>>>>> ed185bf5
+        std::vector<size_type> C;                      // C-Array: C[i] = number of occurrences of characters < i in the input
         create_C_array(C, wt_bwt);
         mm::log("lcp-bwt2-init-end");
         // Calculate LCP-Positions-Array
